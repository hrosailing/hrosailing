--- conflicted
+++ resolved
@@ -70,7 +70,7 @@
     @abstractmethod
     def to_csv(self, csv_path):
         """This method should, given a path, write a .csv file in
-        the location, containing human-readable information about the
+        the location, containing human readable information about the
         polar diagram object that called the method
 
         Parameters
@@ -129,13 +129,8 @@
 
         plot_kw : Keyword arguments
             Keyword arguments that will be passed to the
-<<<<<<< HEAD
-            matplotlib.axes.Axes.plot function, to change
-            certain appearances of the plot
-=======
             `matplotlib.axes.Axes.plot` function, to change
             certain appearences of the plot
->>>>>>> fbeef878
         """
         self.plot_polar(
             ws, ax, colors=None, show_legend=False, legend_kw=None, **plot_kw
@@ -162,13 +157,8 @@
 
         plot_kw : Keyword arguments
             Keyword arguments that will be passed to the
-<<<<<<< HEAD
-            matplotlib.axes.Axes.plot function, to change
-            certain appearances of the plot
-=======
             `matplotlib.axes.Axes.plot` function, to change
             certain appearences of the plot
->>>>>>> fbeef878
         """
         self.plot_flat(
             ws, ax, colors=None, show_legend=False, legend_kw=None, **plot_kw
@@ -296,7 +286,7 @@
         show_legend=False,
         **legend_kw,
     ):
-        """This method should create a 'wind speed vs. wind angle'
+        """This method should create 'wind speed vs. wind angle'
         color gradient plot of the polar diagram object with respect
         to the corresponding boat speeds
 
@@ -360,13 +350,8 @@
 
         plot_kw : Keyword arguments
             Keyword arguments that will be passed to the
-<<<<<<< HEAD
-            matplotlib.axes.Axes.plot function, to change
-            certain appearances of the plot
-=======
             `matplotlib.axes.Axes.plot` function, to change
             certain appearences of the plot
->>>>>>> fbeef878
         """
         self.plot_convex_hull(
             ws, ax, colors=None, show_legend=False, legend_kw=None, **plot_kw
