--- conflicted
+++ resolved
@@ -254,14 +254,9 @@
             Slices of the polar diagram given as either
 
             - a tuple of 2 int/float values, which will be turned into the
-<<<<<<< HEAD
-            iterable `numpy.linspace(ws[0], ws[1], n_steps)` of int/float values.
-            The iterable will then be interpreted as below,
-=======
             iterable `numpy.linspace(ws[0], ws[1], n_steps)` of int/float
             values.
-            The iterable will then be interpreted as below
->>>>>>> ad683892
+            The iterable will then be interpreted as below,
             - a mixed iterable containing tuples of 2 int/float values or
             singular int/float values which will be interpreted as
             individual slices. For a tuple the corresponding interval is given
@@ -392,14 +387,9 @@
             Slices of the polar diagram given as either
 
             - a tuple of 2 int/float values, which will be turned into the
-<<<<<<< HEAD
-            iterable `numpy.linspace(ws[0], ws[1], n_steps)` of int/float values.
-            The iterable will then be interpreted as below,
-=======
             iterable `numpy.linspace(ws[0], ws[1], n_steps)` of int/float
             values.
-            The iterable will then be interpreted as below
->>>>>>> ad683892
+            The iterable will then be interpreted as below,
             - a mixed iterable containing tuples of 2 int/float values or
             singular int/float values which will be interpreted as
             individual slices. For a tuple the corresponding interval is given
@@ -512,14 +502,9 @@
             Slices of the polar diagram given as either
 
             - a tuple of 2 int/float values, which will be turned into the
-<<<<<<< HEAD
-            iterable `numpy.linspace(ws[0], ws[1], n_steps)` of int/float values.
-            The iterable will then be interpreted as below,
-=======
             iterable `numpy.linspace(ws[0], ws[1], n_steps)` of int/float
             values.
-            The iterable will then be interpreted as below
->>>>>>> ad683892
+            The iterable will then be interpreted as below,
             - a mixed iterable containing tuples of 2 int/float values or
             singular int/float values which will be interpreted as
             individual slices. For a tuple the corresponding interval is given
@@ -742,14 +727,9 @@
             Slices of the polar diagram given as either
 
             - a tuple of 2 int/float values, which will be turned into the
-<<<<<<< HEAD
-            iterable `numpy.linspace(ws[0], ws[1], n_steps)` of int/float values.
-            The iterable will then be interpreted as below,
-=======
             iterable `numpy.linspace(ws[0], ws[1], n_steps)` of int/float
             values.
-            The iterable will then be interpreted as below
->>>>>>> ad683892
+            The iterable will then be interpreted as below,
             - a mixed iterable containing tuples of 2 int/float values or
             singular int/float values which will be interpreted as
             individual slices. For a tuple the corresponding interval is given
