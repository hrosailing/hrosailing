# pylint: disable=missing-module-docstring

import csv
import warnings
from ast import literal_eval

import numpy as np

from hrosailing.pipelinecomponents import (
    ArithmeticMeanInterpolator,
    Ball,
    WeightedPoints,
)
from hrosailing.wind import convert_apparent_wind_to_true

from ._basepolardiagram import (
    PolarDiagram,
    PolarDiagramException,
    PolarDiagramInitializationException,
)
from ._plotting import (
    plot3d,
    plot_color_gradient,
    plot_convex_hull,
    plot_flat,
    plot_polar,
)


class PolarDiagramPointcloud(PolarDiagram):
    """A class to represent, visualize and work with a polar diagram
    given by a point cloud.

    Parameters
    ----------
    points : array_like of shape (n, 3)
        Initial points of the point cloud, given as a sequence of
        points consisting of wind speed, wind angle and boat speed.
<<<<<<< HEAD
=======
        Points with negative wind speeds will be ignored.
>>>>>>> 966a7d6a

    apparent_wind : bool, optional
        Specifies if wind data is given in apparent wind.

        If `True`, data will be converted to true wind.

        Defaults to `False`.
    """

    def __init__(self, points, apparent_wind=False):
        if apparent_wind:
            points = convert_apparent_wind_to_true(points)
        else:
            points = np.asarray_chkfinite(points)
            points = points[np.where(points[:, 0] >= 0)]
            # if np.any((points[:, 0] <= 0)):
            #    raise PolarDiagramInitializationException(
            #        "`points` has nonpositive wind speeds"
            #    )
            points[:, 1] %= 360

        self._points = points

    def __str__(self):
        table = ["   TWS      TWA     BSP\n", "------  -------  ------\n"]
        for point in self.points:
            for i in range(3):
                entry = f"{float(point[i]):.2f}"
                if i == 1:
                    table.append(entry.rjust(7))
                    table.append("  ")
                    continue

                table.append(entry.rjust(6))
                table.append("  ")
            table.append("\n")
        return "".join(table)

    def __repr__(self):
        return f"PolarDiagramPointcloud(pts={self.points})"

    def __call__(
        self,
        ws,
        wa,
        interpolator=ArithmeticMeanInterpolator(50),
        neighbourhood=Ball(radius=1),
    ):
        """Returns the value of the polar diagram at a given `ws-wa` point.

        If the `ws-wa` point is in the cloud, the corresponding boat speed is
        returned, otherwise the value is interpolated.

        Parameters
        ----------
        ws : scalar
            Wind speed.

        wa : scalar
            Wind angle.

        interpolator : Interpolator, optional
            Interpolator subclass that determines the interpolation
            method used to determine the value at the `ws-wa` point.

            Defaults to `ArithmeticMeanInterpolator(50)`.

        neighbourhood : Neighbourhood, optional
            Neighbourhood subclass used to determine the points in
            the point cloud that will be used in the interpolation.

            Defaults to `Ball(radius=1)`.

        Returns
        -------
        bsp : scalar
            Boat speed value as determined above.
        """
        if np.any((ws <= 0)):
            raise PolarDiagramException("`ws` is nonpositive")

        wa %= 360

        cloud = self.points
        point = cloud[np.logical_and(cloud[:, 0] == ws, cloud[:, 1] == wa)]
        if point.size:
            return point[2]

        point = np.array([ws, wa])
        weighted_points = WeightedPoints(data=cloud, weights=1)

        considered_points = neighbourhood.is_contained_in(cloud[:, :2] - point)

        return interpolator.interpolate(
            weighted_points[considered_points], point
        )

    @property
    def wind_speeds(self):
        """Returns all unique wind speeds in the point cloud."""
        return np.array(sorted(list(set(self.points[:, 0]))))

    @property
    def wind_angles(self):
        """Returns all unique wind angles in the point cloud."""
        return np.array(sorted(list(set(self.points[:, 1]))))

    @property
    def boat_speeds(self):
        """Returns all occurring boat speeds in the point cloud
        (including duplicates).
        """
        return self.points[:, 2]

    @property
    def points(self):
        """Returns a read only version of `self._points`."""
        return self._points.copy()

    def to_csv(self, csv_path):
        """Creates a .csv file with delimiter ',' and the
        following format:

            `PolarDiagramPointcloud`
            TWS,TWA,BSP
            `self.points`

        Parameters
        ----------
        csv_path : path-like
            Path to a .csv-file or where a new .csv file will be created.
        """
        with open(csv_path, "w", newline="", encoding="utf-8") as file:
            csv_writer = csv.writer(file, delimiter=",")
            csv_writer.writerow([self.__class__.__name__])
            csv_writer.writerow(["TWS", "TWA", "BSP"])
            csv_writer.writerows(self.points)

    @classmethod
    def __from_csv__(cls, file):
        csv_reader = csv.reader(file, delimiter=",")
        next(csv_reader)
        points = np.array(
            [[literal_eval(point) for point in row] for row in csv_reader]
        )

        return PolarDiagramPointcloud(points)

    def symmetrize(self):
        """Constructs a symmetric version of the polar diagram,
        by mirroring it at the 0° - 180° axis and returning a new instance.

        Warning
        -------
        Should only be used if all the wind angles of the initial
        polar diagram are on one side of the 0° - 180° axis,
        otherwise this can result in the construction of duplicate points,
        that might overwrite or live alongside old points.
        """
        if not self.points.size:
            return self

        below_180 = [wa for wa in self.wind_angles if wa <= 180]
        above_180 = [wa for wa in self.wind_angles if wa > 180]
        if below_180 and above_180:
            warnings.warn(
                "There are wind angles on both sides of the 0° - 180° axis. "
                "This might result in duplicate data, "
                "which can overwrite or live alongside old data"
            )

        mirrored_points = self.points
        mirrored_points[:, 1] = 360 - mirrored_points[:, 1]
        symmetric_points = np.row_stack((self.points, mirrored_points))

        return PolarDiagramPointcloud(symmetric_points)

    def add_points(self, new_pts, apparent_wind=False):
        """Adds additional points to the point cloud.

        Parameters
        ----------
        new_pts : array_like of shape (n, 3)
            New points to be added to the point cloud given as a sequence
            of points consisting of wind speed, wind angle and boat speed.

        apparent_wind : bool, optional
            Specifies if wind data is given in apparent wind.

            If `True`, data will be converted to true wind.

            Defaults to `False`.
        """
        if apparent_wind:
            new_pts = convert_apparent_wind_to_true(new_pts)
        else:
            new_pts = np.asarray_chkfinite(new_pts)
            if np.any((new_pts[:, 0] <= 0)):
                raise PolarDiagramException(
                    "`new_pts` has nonpositive wind speeds"
                )
            new_pts[:, 1] %= 360

        self._points = np.row_stack((self._points, new_pts))

    # TODO Add positivity checks for ws in various cases
    def get_slices(self, ws, n_steps=None, range_=1):
        """For given wind speeds, return the slices of the polar diagram
        corresponding to them.

        The slices then consist of all points in the point cloud where the
        wind speed lies in certain intervals determined by `ws` as below.

        Parameters
        ----------
        ws : See below, optional
            Slices of the polar diagram given as either

            - a tuple of 2 int/float values, which will be turned into the
            iterable `numpy.linspace(ws[0], ws[1], n_steps)` of int/float values.
            The iterable will then be interpreted as below,
            - a mixed iterable containing tuples of 2 int/float values or
            singular int/float values which will be interpreted as
            individual slices. For a tuple the corresponding interval is given
            by the two values of the tuple interpreted as a lower and an upper
            bound. For a singular int/float value `w` the corresponding
            interval will be `(w - range_, w + range_)`,
            - a singular int/float value `w`. The corresponding interval will
            be `(w - range_, w + range_)`.

            If nothing is passed, it will default to
            `(min(self.wind_speeds), max(self.wind_speeds))`.

        n_steps : positive int, optional
            Specifies the amount of slices taken from the given
            interval in `ws`.

            Will only be used if `ws` is a tuple of length 2.

            If nothing is passed it will default to `int(round(ws[1] - ws[0]))`.

        range_ : positive int or float, optional
            Used to convert an int or float `w` in `ws` to the interval
            `(w - range_, w + range_)`.

            Will only be used if `ws` is int or float or
            if any `w` in `ws` is an int or float.

            Defaults to `1`.

        Returns
        -------
        slices : tuple

        Raises
        ------
        PolarDiagramException

            - If `n_steps` is nonpositive.
            - If `range_` is nonpositive.
        """
        if ws is None:
            ws = self.wind_speeds

        if isinstance(ws, (int, float)):
            ws = [ws]
        elif (
            isinstance(ws, tuple)
            and len(ws) == 2
            and all([isinstance(w, (int, float)) for w in ws])
        ):
            if n_steps is None:
                n_steps = int(round(ws[1] - ws[0]))

            if n_steps <= 0:
                raise PolarDiagramException("`n_steps` is nonpositive")

            ws = np.linspace(ws[0], ws[1], n_steps)

        if range_ <= 0:
            raise PolarDiagramException("`range_` is nonpositive")

        wa, bsp = self._get_points(ws, range_)

        ws = [(w[0] + w[1]) / 2 if isinstance(w, tuple) else w for w in ws]
        if len(ws) != len(set(ws)):
            warnings.warn(
                "There are duplicate slices. This might cause "
                "unwanted behaviour"
            )

        return ws, wa, bsp

    def _get_points(self, ws, range_):
        wa = []
        bsp = []
        cloud = self.points
        for w in ws:
            if not isinstance(w, tuple):
                w = (w - range_, w + range_)

            pts = cloud[
                np.logical_and(w[1] >= cloud[:, 0], cloud[:, 0] >= w[0])
            ][:, 1:]
            if not pts.size:
                raise PolarDiagramException(
                    f"No points with wind speed in range {w} found"
                )

            # sort for wind angles (needed for plotting methods)
            pts = pts[pts[:, 0].argsort()]

            wa.append(np.deg2rad(pts[:, 0]))
            bsp.append(pts[:, 1])

        if not wa:
            raise PolarDiagramException(
                "There are no slices in the given range `ws`"
            )

        return wa, bsp

    # pylint: disable=arguments-renamed
    def plot_polar(
        self,
        ws=None,
        n_steps=None,
        range_=1,
        ax=None,
        colors=("green", "red"),
        show_legend=False,
        legend_kw=None,
        **plot_kw,
    ):
        """Creates a polar plot of one or more slices of the polar diagram.

        Parameters
        ----------
        ws : See below, optional
            Slices of the polar diagram given as either

            - a tuple of 2 int/float values, which will be turned into the
            iterable `numpy.linspace(ws[0], ws[1], n_steps)` of int/float values.
            The iterable will then be interpreted as below,
            - a mixed iterable containing tuples of 2 int/float values or
            singular int/float values which will be interpreted as
            individual slices. For a tuple the corresponding interval is given
            by the two values of the tuple interpreted as a lower and an upper
            bound. For a singular int/float value `w` the corresponding
            interval will be `(w - range_, w + range_)`,
            - a singular int/float value `w`. The corresponding interval will
            be `(w - range_, w + range_)`.

            If nothing is passed, it will default to
            `(min(self.wind_speeds), max(self.wind_speeds))`.

        n_steps : positive int, optional
            Specifies the amount of slices taken from the given
            interval in `ws`.

            Will only be used if `ws` is a tuple of length 2.

            If nothing is passed it will default to `int(round(ws[1] - ws[0]))`.

        range_ : positive scalar, optional
            Used to convert a scalar `w` in `ws` to the interval
            `(w - range_, w + range_)`.

            Will only be used if `ws` is scalar or
            if any `w` in `ws` is a scalar.

            Defaults to `1`.

        ax : matplotlib.projections.polar.PolarAxes, optional
            Axes instance where the plot will be created.

<<<<<<< HEAD
        colors : sequence of color_likes or (ws, color_like) pairs, optional
            Specifies the colors to be used for the different slices.
=======
        colors : color_like or
        sequence of color_likes or (ws, color_like) pairs, optional
            Specifies the colors to be used for the different slices
>>>>>>> 966a7d6a

            - If a color_like is passed, all slices will be plotted in the
            respective color
            - If 2 colors are passed, slices will be plotted with a color
            gradient that is determined by the corresponding wind speed.
            - Otherwise the slices will be colored in turn with the specified
            colors or the color `"blue"`, if there are too few colors. The
            order is determined by the corresponding wind speeds.
            - Alternatively one can specify certain slices to be plotted in
            a color out of order by passing a sequence of `(ws, color)` pairs.

            Defaults to `("green", "red")`.

        show_legend : bool, optional
            Specifies whether or not a legend will be shown next to the plot.

            The type of legend depends on the color options.

            If plotted with a color gradient, a `matplotlib.colorbar.Colorbar`
            will be created, otherwise a `matplotlib.legend.Legend` instance.

            Defaults to `False`.

        legend_kw : dict, optional
            Keyword arguments to change position and appearance of the legend.

            See `matplotlib.colorbar.Colorbar` and `matplotlib.legend.Legend`
            for possible keywords and their effects.

            Will only be used if `show_legend` is `True`.

        plot_kw : Keyword arguments
            Keyword arguments to change various appearances of the plot.

            See `matplotlib.axes.Axes.plot` for possible keywords and their
            effects.

        Raises
        ------
        PolarDiagramException
            If `ws` is given as a single value or a list and there is a
            value `w` in `ws`, such that there are no rows in `self.points`
            whose first entry `w` is in the interval `(w-range_, w+range)`.
        """
        ws, wa, bsp = self.get_slices(ws, n_steps, range_)
        plot_polar(
            ws,
            wa,
            bsp,
            ax,
            colors,
            show_legend,
            legend_kw,
            _lines=False,
            **plot_kw,
        )

    # pylint: disable=arguments-renamed
    def plot_flat(
        self,
        ws=None,
        n_steps=None,
        range_=1,
        ax=None,
        colors=("green", "red"),
        show_legend=False,
        legend_kw=None,
        **plot_kw,
    ):
        """Creates a cartesian plot of one or more slices of the polar diagram.

        Parameters
        ----------
        ws : See below, optional
            Slices of the polar diagram given as either

            - a tuple of 2 int/float values, which will be turned into the
            iterable `numpy.linspace(ws[0], ws[1], n_steps)` of int/float values.
            The iterable will then be interpreted as below,
            - a mixed iterable containing tuples of 2 int/float values or
            singular int/float values which will be interpreted as
            individual slices. For a tuple the corresponding interval is given
            by the two values of the tuple interpreted as a lower and an upper
            bound. For a singular int/float value `w` the corresponding
            interval will be `(w - range_, w + range_)`,
            - a singular int/float value `w`. The corresponding interval will
            be `(w - range_, w + range_)`.

            If nothing is passed, it will default to
            `(min(self.wind_speeds), max(self.wind_speeds))`.

        n_steps : positive int, optional
            Specifies the amount of slices taken from the given
            interval in `ws`.

            Will only be used if `ws` is a tuple of length 2.

            If nothing is passed it will default to `int(round(ws[1] - ws[0]))`.

        range_ : positive scalar, optional
            Used to convert a scalar `w` in `ws` to the interval
            `(w - range_, w + range_)`.

            Will only be used if `ws` is scalar or
            if any `w` in `ws` is a scalar.

            Defaults to `1`.

        ax : matplotlib.axes.Axes, optional
            Axes instance where the plot will be created.

<<<<<<< HEAD
        colors : sequence of color_likes or (ws, color_like) pairs, optional
            Specifies the colors to be used for the different slices.
=======
        colors : color_like or
        sequence of color_likes or (ws, color_like) pairs, optional
            Specifies the colors to be used for the different slices
>>>>>>> 966a7d6a

            - If a color_like is passed, all slices will be plotted in the
            respective color
            - If 2 colors are passed, slices will be plotted with a color
            gradient that is determined by the corresponding wind speed.
            - Otherwise the slices will be colored in turn with the specified
            colors or the color `"blue"`, if there are too few colors. The
            order is determined by the corresponding wind speeds.
            - Alternatively one can specify certain slices to be plotted in
            a color out of order by passing a sequence of `(ws, color)` pairs.

            Defaults to `("green", "red")`.

        show_legend : bool, optional
            Specifies whether or not a legend will be shown next to the plot.

            The type of legend depends on the color options.

            If plotted with a color gradient, a `matplotlib.colorbar.Colorbar`
            will be created, otherwise a `matplotlib.legend.Legend` instance.

            Defaults to `False`.

        legend_kw : dict, optional
            Keyword arguments to change position and appearance of the legend.

            See `matplotlib.colorbar.Colorbar` and `matplotlib.legend.Legend`
            for possible keywords and their effects.

            Will only be used if `show_legend` is `True`.

        plot_kw : Keyword arguments
            Keyword arguments to change various appearances of the plot.

            See `matplotlib.axes.Axes.plot` for possible keywords and their
            effects.

        Raises
        ------
        PolarDiagramException
            If `ws` is given as a single value or a list and there is a
            value `w` in `ws`, such that there are no rows in `self.points`
            whose first entry `w` is in the interval `(w-range_, w+range)`.
        """
        ws, wa, bsp = self.get_slices(ws, n_steps, range_)
        wa = [np.rad2deg(a) for a in wa]
        plot_flat(
            ws,
            wa,
            bsp,
            ax,
            colors,
            show_legend,
            legend_kw,
            _lines=False,
            **plot_kw,
        )

    def plot_3d(self, ax=None, colors=("green", "red"), **plot_kw):
        """Creates a 3d plot of the polar diagram.

        Parameters
        ----------
        ax : mpl_toolkits.mplot3d.axes3d.Axes3D, optional
            Axes instance where the plot will be created.

        colors: tuple of two (2) color_likes, optional
            Color pair determining the color gradient with which the
            polar diagram will be plotted.

            Will be determined by the corresponding wind speeds.

            Defaults to `("green", "red")`.

        plot_kw : Keyword arguments
            Keyword arguments to change various appearances of the plot.

            See `matplotlib.axes.Axes.plot` for possible keywords and their
            effects.

        Raises
        ------
        PolarDiagramException
            If there are no points in the point cloud.
        """
        if not self.points.size:
            raise PolarDiagramException(
                "Can't create 3d plot of empty point cloud"
            )

        ws, wa, bsp = (self.points[:, 0], self.points[:, 1], self.points[:, 2])

        wa = np.deg2rad(wa)
        bsp, wa = bsp * np.cos(wa), bsp * np.sin(wa)
        plot3d(ws, wa, bsp, ax, colors, **plot_kw)

    def plot_color_gradient(
        self,
        ax=None,
        colors=("green", "red"),
        marker=None,
        ms=None,
        show_legend=False,
        **legend_kw,
    ):
        """Creates a 'wind speed vs. wind angle' color gradient plot
        of the polar diagram with respect to the corresponding boat speeds.

        Parameters
        ----------
        ax : matplotlib.axes.Axes, optional
            Axes instance where the plot will be created.

        colors : tuple of two (2) color_likes, optional
            Color pair determining the color gradient with which the
            polar diagram will be plotted.

            Will be determined by the corresponding boat speed.

            Defaults to `("green", "red")`.

        marker : matplotlib.markers.Markerstyle or equivalent, optional
            Markerstyle for the created scatter plot.

            Defaults to `"o"`.

        ms : float or array_like of fitting shape, optional
            Marker size in points**2.

        show_legend : bool, optional
            Specifies whether or not a legend will be shown next
            to the plot.

            Legend will be a `matplotlib.colorbar.Colorbar` instance.

            Defaults to `False`.

        legend_kw : dict, optional
            Keyword arguments to change position and appearance of the colorbar
            or legend respectively.

            - If 2 colors are passed, a colorbar will be created.
            In this case see `matplotlib.colorbar.Colorbar` for possible
            keywords and their effect.
            - Otherwise, a legend will be created.
            In this case see `matplotlib.legend.Legend` for possible keywords
            and their effect.

            Will only be used if `show_legend` is `True`.

        Raises
        ------
        PolarDiagramException
            If there are no points in the point cloud.
        """
        if not self.points.size:
            raise PolarDiagramException(
                "Can't create color gradient plot of empty point cloud"
            )

        ws, wa, bsp = (self.points[:, 0], self.points[:, 1], self.points[:, 2])

        plot_color_gradient(
            ws, wa, bsp, ax, colors, marker, ms, show_legend, **legend_kw
        )

    # pylint: disable=arguments-renamed
    def plot_convex_hull(
        self,
        ws=None,
        n_steps=None,
        range_=1,
        ax=None,
        colors=("green", "red"),
        show_legend=False,
        legend_kw=None,
        **plot_kw,
    ):
        """Computes the (separate) convex hull of one or more
        slices of the polar diagram and creates a polar plot of them.

        Parameters
        ----------
        ws : See below, optional
            Slices of the polar diagram given as either

            - a tuple of 2 int/float values, which will be turned into the
            iterable `numpy.linspace(ws[0], ws[1], n_steps)` of int/float values.
            The iterable will then be interpreted as below,
            - a mixed iterable containing tuples of 2 int/float values or
            singular int/float values which will be interpreted as
            individual slices. For a tuple the corresponding interval is given
            by the two values of the tuple interpreted as a lower and an upper
            bound. For a singular int/float value `w` the corresponding
            interval will be `(w - range_, w + range_)`,
            - a singular int/float value `w`. The corresponding interval will
            be `(w - range_, w + range_)`.

            If nothing is passed, it will default to
            `(min(self.wind_speeds), max(self.wind_speeds))`.

        n_steps : positive int, optional
            Specifies the amount of slices taken from the given
            interval in `ws`.

            Will only be used if `ws` is a tuple of length 2.

            Defaults to `int(round(ws[1] - ws[0]))`.

        range_ : positive int or float, optional

            Will only be used if `ws` is int or float or
            if any `w` in `ws` is an int or float.

            Defaults to `1`.

        ax : matplotlib.projections.polar.PolarAxes, optional
            Axes instance where the plot will be created.

        colors : sequence of color_likes or (ws, color_like) pairs, optional
            Specifies the colors to be used for the different slices.

            - If 2 colors are passed, slices will be plotted with a color
            gradient that is determined by the corresponding wind speed.
            - Otherwise the slices will be colored in turn with the specified
            colors or the color `"blue"`, if there are too few colors. The
            order is determined by the corresponding wind speeds.
            - Alternatively one can specify certain slices to be plotted in
            a color out of order by passing a sequence of `(ws, color)` pairs.

            Defaults to `("green", "red")`.

        show_legend : bool, optional
            Specifies whether or not a legend will be shown next to the plot.

            The type of legend depends on the color options.

            If plotted with a color gradient, a `matplotlib.colorbar.Colorbar`
            will be created, otherwise a `matplotlib.legend.Legend`.

            Defaults to `False`.

        legend_kw : dict, optional
            Keyword arguments to change position and appearance of the colorbar
            or legend respectively.

            - If 2 colors are passed, a colorbar will be created.
            In this case see `matplotlib.colorbar.Colorbar` for possible
            keywords and their effect.
            - Otherwise, a legend will be created.
            In this case see `matplotlib.legend.Legend` for possible keywords
            and their effect.

            Will only be used if `show_legend` is `True`.

        plot_kw : Keyword arguments
            Keyword arguments to change various appearances of the plot.

            See `matplotlib.axes.Axes.plot` for possible keywords and their
            effects.

        Raises
        ------
        PolarDiagramException
            If `ws` is given as a single value or a list and there is a
            value `w` in `ws`, such that there are no rows in `self.points`
            whose first entry `w` is in the interval `(w-range_, w+range)`.
        """
        ws, wa, bsp = self.get_slices(ws, n_steps, range_)

        plot_convex_hull(
            ws,
            wa,
            bsp,
            ax,
            colors,
            show_legend,
            legend_kw,
            _lines=True,
            **plot_kw,
        )<|MERGE_RESOLUTION|>--- conflicted
+++ resolved
@@ -36,10 +36,7 @@
     points : array_like of shape (n, 3)
         Initial points of the point cloud, given as a sequence of
         points consisting of wind speed, wind angle and boat speed.
-<<<<<<< HEAD
-=======
         Points with negative wind speeds will be ignored.
->>>>>>> 966a7d6a
 
     apparent_wind : bool, optional
         Specifies if wind data is given in apparent wind.
@@ -416,17 +413,12 @@
         ax : matplotlib.projections.polar.PolarAxes, optional
             Axes instance where the plot will be created.
 
-<<<<<<< HEAD
-        colors : sequence of color_likes or (ws, color_like) pairs, optional
-            Specifies the colors to be used for the different slices.
-=======
         colors : color_like or
         sequence of color_likes or (ws, color_like) pairs, optional
-            Specifies the colors to be used for the different slices
->>>>>>> 966a7d6a
+            Specifies the colors to be used for the different slices.
 
             - If a color_like is passed, all slices will be plotted in the
-            respective color
+            respective color.
             - If 2 colors are passed, slices will be plotted with a color
             gradient that is determined by the corresponding wind speed.
             - Otherwise the slices will be colored in turn with the specified
@@ -535,17 +527,12 @@
         ax : matplotlib.axes.Axes, optional
             Axes instance where the plot will be created.
 
-<<<<<<< HEAD
-        colors : sequence of color_likes or (ws, color_like) pairs, optional
-            Specifies the colors to be used for the different slices.
-=======
         colors : color_like or
         sequence of color_likes or (ws, color_like) pairs, optional
-            Specifies the colors to be used for the different slices
->>>>>>> 966a7d6a
+            Specifies the colors to be used for the different slices.
 
             - If a color_like is passed, all slices will be plotted in the
-            respective color
+            respective color.
             - If 2 colors are passed, slices will be plotted with a color
             gradient that is determined by the corresponding wind speed.
             - Otherwise the slices will be colored in turn with the specified
