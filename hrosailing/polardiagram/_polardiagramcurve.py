--- conflicted
+++ resolved
@@ -270,14 +270,9 @@
         ax : matplotlib.projections.polar.PolarAxes, optional
             Axes instance where the plot will be created.
 
-<<<<<<< HEAD
-        colors : sequence of color_likes or (ws, color_like) pairs, optional
-            Specifies the colors to be used for the different slices.
-=======
         colors : color_like or
         sequence of color_likes or (ws, color_like) pairs, optional
-            Specifies the colors to be used for the different slices
->>>>>>> 966a7d6a
+            Specifies the colors to be used for the different slices.
 
             - If a color_like is passed, all slices will be plotted in the
             respective color
@@ -376,14 +371,9 @@
         ax : matplotlib.axes.Axes, optional
             Axes instance where the plot will be created.
 
-<<<<<<< HEAD
-        colors : sequence of color_likes or (ws, color_like) pairs, optional
-            Specifies the colors to be used for the different slices.
-=======
         colors : color_like or
         sequence of color_likes or (ws, color_like) pairs, optional
-            Specifies the colors to be used for the different slices
->>>>>>> 966a7d6a
+            Specifies the colors to be used for the different slices.
 
             - If a color_like is passed, all slices will be plotted in the
             respective color
