# pylint: disable=missing-module-docstring

import csv
from ast import literal_eval
from inspect import getmembers, isfunction

import numpy as np

import hrosailing.pipelinecomponents.modelfunctions as model

from ._basepolardiagram import (
    PolarDiagram,
    PolarDiagramException,
    PolarDiagramInitializationException,
)
from ._plotting import (
    plot_color_gradient,
    plot_convex_hull,
    plot_flat,
    plot_polar,
    plot_surface,
)

MODEL_FUNCTIONS = dict(getmembers(model, isfunction))


class PolarDiagramCurve(PolarDiagram):
    """A class to represent, visualize and work with a polar diagram
    given by a fitted curve/surface.

    Parameters
    ----------
    f : function
        Curve/surface that describes the polar diagram, given as
        a function, with the signature `f(ws, wa, *params) -> bsp`,
        where `ws`, `wa` and should be `array_like` of shape `(n,)`

    params : Sequence
        Optimal parameters for `f`

    radians : bool, optional
        Specifies if `f` takes the wind angles in radians or degrees

        Defaults to `False`

    Raises
    ------
    PolarDiagramInitializationException
        If `f` is not callable

        If `params` contains not enough parameters for `f`
    """

    def __init__(self, f, *params, radians=False):
        if not callable(f):
            raise PolarDiagramInitializationException("`f` is not callable")

        if not self._check_enough_params(f, params):
            raise PolarDiagramInitializationException(
                "`params` is an incorrect amount of parameters for `f`"
            )

        self._f = f
        self._params = params
        self._rad = radians

    @staticmethod
    def _check_enough_params(func, params):
        try:
            func(1, 1, *params)
            return True
        except (IndexError, TypeError):
            return False

    def __repr__(self):
        return (
            f"PolarDiagramCurve(f={self._f.__name__},"
            f"{self._params}, radians={self._rad})"
        )

    def __call__(self, ws, wa):
        return self.curve(ws, wa, *self.parameters)

    @property
    def curve(self):
        """Returns a read only version of `self._f`"""
        return self._f

    @property
    def parameters(self):
        """Returns a read only version of `self._params`"""
        return self._params

    @property
    def radians(self):
        """Returns a read only version of `self._rad`"""
        return self._rad

    def to_csv(self, csv_path):
        """Creates a .csv file with delimiter ':' and the
        following format:

            PolarDiagramCurve
            Function: `self.curve.__name__`
<<<<<<< HEAD
            Radians: `self.rad`
=======
            Radians: `self.radians`
>>>>>>> aff00425
            Parameters: `self.parameters`

        Parameters
        ----------
        csv_path : path-like
            Path to a .csv file or where a new .csv file will be created

        Raises
        ------
        OSError
            If no write permission is given for file
        """
        with open(csv_path, "w", newline="", encoding="utf-8") as file:
            csv_writer = csv.writer(file, delimiter=":")
            csv_writer.writerow([self.__class__.__name__])
            csv_writer.writerow(["Function"] + [self.curve.__name__])
            csv_writer.writerow(["Radians"] + [str(self.radians)])
            csv_writer.writerow(["Parameters"] + list(self.parameters))

    @classmethod
    def __from_csv__(cls, file):
        csv_reader = csv.reader(file, delimiter=":")
        function = next(csv_reader)[1]
        radians = literal_eval(next(csv_reader)[1])
        params = [literal_eval(value) for value in next(csv_reader)[1:]]

        if function not in MODEL_FUNCTIONS:
            raise PolarDiagramInitializationException(
                f"No valid function, named {function}"
            )

        function = MODEL_FUNCTIONS[function]
        return PolarDiagramCurve(function, *params, radians=radians)

    def symmetrize(self):
        """Constructs a symmetric version of the polar diagram,
        by mirroring it at the 0° - 180° axis and returning a new instance
        """

        def sym_func(ws, wa, *params):
            return 0.5 * (
                self._f(ws, wa, *params) + self._f(ws, 360 - wa, *params)
            )

        return PolarDiagramCurve(
            sym_func, *self.parameters, radians=self.radians
        )

    def get_slices(self, ws=None, stepsize=None):
        """For given wind speeds, return the slices of the polar diagram
        corresponding to them

        Slices are equal to `self(w, wa)` where `w` goes through
        the given values in `ws` and `wa` goes through a fixed
        number of angles between 0° and 360°

        Parameters
        ----------
        ws : tuple of length 2, iterable, int or float, optional
            Slices of the polar diagram given as either

            - a tuple of length 2, specifying an interval of considered
            wind speeds. The amount of slices taken from that interval are
            determined by the parameter `stepsize`
            - an iterable of specific wind speeds
            - a single wind speed

            If nothing is passed, it will default to `(0, 20)`

        stepsize : positive int or float, optional
            Specifies the amount of slices taken from the given
            wind speed interval

            Will only be used if `ws` is a tuple of length 2

            If nothing is passed, it will default to `ws[1] - ws[0]`

        Returns
        -------
        slices : tuple
            Slices of the polar diagram, given as a tuple of length 3,
<<<<<<< HEAD
            consisting of the given wind speeds `ws`, `self.wind_angles` (in rad)
            and a list of arrays containing the corresponding boat speeds
=======
            consisting of the given wind speeds `ws`, `self.wind_angles`
            (in rad) and a list of arrays containing the
            corresponding boat speeds
>>>>>>> aff00425

        Raises
        ------
        PolarDiagramException
            If `stepsize` is nonpositive
        """
        if ws is None:
            ws = (0, 20)

        if isinstance(ws, (int, float)):
            ws = [ws]
        elif isinstance(ws, tuple) and len(ws) == 2:
            if stepsize is None:
                stepsize = int(round(ws[1] - ws[0]))

            if stepsize <= 0:
                raise PolarDiagramException("`stepsize` is nonpositive")

            ws = list(np.linspace(ws[0], ws[1], stepsize))

        wa = np.linspace(0, 360, 1000)
        if self.radians:
            wa = np.deg2rad(wa)

        bsp = [self(np.array([w] * 1000), wa) for w in ws]

        if not self.radians:
            wa = np.deg2rad(wa)

        return ws, wa, bsp

    # pylint: disable=arguments-renamed
    def plot_polar(
        self,
        ws=None,
        stepsize=None,
        ax=None,
        colors=("green", "red"),
        show_legend=False,
        legend_kw=None,
        **plot_kw,
    ):
        """Creates a polar plot of one or more slices of the polar diagram

        Parameters
        ----------
        ws : tuple of length 2, iterable, int or float, optional
            Slices of the polar diagram given as either

            - a tuple of length 2, specifying an interval of considered
            wind speeds. The amount of slices taken from that interval are
            determined by the parameter `stepsize`
            - an iterable of specific wind speeds
            - a single wind speed

            Slices will then equal `self(w, wa)` where `w` goes through
<<<<<<< HEAD
            the given values in `ws` and wa goes through a fixed
=======
            the given values in `ws` and `wa` goes through a fixed
>>>>>>> aff00425
            number of angles between 0° and 360°

            If nothing is passed, it will default to `(0, 20)`

        stepsize : positive int or float, optional
            Specifies the amount of slices taken from the given
            wind speed interval

            Will only be used if `ws` is a tuple of length 2

            If nothing is passed, it will default to `ws[1] - ws[0]`

        ax : matplotlib.projections.polar.PolarAxes, optional
            Axes instance where the plot will be created

        colors : sequence of color_likes or (ws, color_like) pairs, optional
            Specifies the colors to be used for the different slices

            - If 2 colors are passed, slices will be plotted with a color
            gradient that is determined by the corresponding wind speed
            - Otherwise the slices will be colored in turn with the specified
            colors or the color `"blue"`, if there are too few colors. The
            order is determined by the corresponding wind speeds
            - Alternatively one can specify certain slices to be plotted in
            a color out of order by passing a `(ws, color)` pair

            Defaults to `("green", "red")`

        show_legend : bool, optional
            Specifies whether or not a legend will be shown next to the plot

            The type of legend depends on the color options

            If plotted with a color gradient, a `matplotlib.colorbar.Colorbar`
            will be created, otherwise a `matplotlib.legend.Legend` instance

            Defaults to `False`

        legend_kw : dict, optional
            Keyword arguments to change position and appearance of the legend

            See matplotlib.colorbar.Colorbar and matplotlib.legend.Legend for
            possible keywords and their effects

            Will only be used if `show_legend` is `True`

        plot_kw : Keyword arguments
            Keyword arguments to change various appearances of the plot

            See matplotlib.axes.Axes.plot for possible keywords and their
            effects
        """
        ws, wa, bsp = self.get_slices(ws, stepsize)
        wa = [wa] * len(ws)

        plot_polar(
            ws,
            wa,
            bsp,
            ax,
            colors,
            show_legend,
            legend_kw,
            _lines=True,
            **plot_kw,
        )

    # pylint: disable=arguments-renamed
    def plot_flat(
        self,
        ws=None,
        stepsize=None,
        ax=None,
        colors=("green", "red"),
        show_legend=False,
        legend_kw=None,
        **plot_kw,
    ):
        """Creates a cartesian plot of one or more slices of the polar diagram

        Parameters
        ----------
        ws : tuple of length 2, iterable, int or float, optional
            Slices of the polar diagram given as either

            - a tuple of length 2, specifying an interval of considered
            wind speeds. The amount of slices taken from that interval are
            determined by the parameter `stepsize`
            - an iterable of specific wind speeds
            - a single wind speed

            Slices will then equal `self(w, wa)` where `w` goes through
            the given values in `ws` and `wa` goes through a fixed
            number of angles between 0° and 360°

            If nothing is passed, it will default to (0, 20)

        stepsize : positive int or float, optional
            Specifies the amount of slices taken from the given
            wind speed interval

            Will only be used if `ws` is a tuple of length 2

            If nothing is passed, it will default to `ws[1] - ws[0]`

        ax : matplotlib.axes.Axes, optional
            Axes instance where the plot will be created

        colors : sequence of color_likes or (ws, color_like) pairs, optional
            Specifies the colors to be used for the different slices

            - If 2 colors are passed, slices will be plotted with a color
            gradient that is determined by the corresponding wind speed
            - Otherwise the slices will be colored in turn with the specified
            colors or the color `"blue"`, if there are too few colors. The
            order is determined by the corresponding wind speeds
            - Alternatively one can specify certain slices to be plotted in
            a color out of order by passing a `(ws, color)` pair

            Defaults to `("green", "red")`

        show_legend : bool, optional
            Specifies whether or not a legend will be shown next to the plot

            The type of legend depends on the color options

            If plotted with a color gradient, a `matplotlib.colorbar.Colorbar`
            will be created, otherwise a `matplotlib.legend.Legend` instance

            Defaults to `False`

        legend_kw : dict, optional
            Keyword arguments to change position and appearance of the legend

            See matplotlib.colorbar.Colorbar and matplotlib.legend.Legend for
            possible keywords and their effects

            Will only be used if `show_legend` is `True`

        plot_kw : Keyword arguments
            Keyword arguments to change various appearances of the plot

            See matplotlib.axes.Axes.plot for possible keywords and their
            effects
        """
        ws, wa, bsp = self.get_slices(ws, stepsize)
        wa = [np.rad2deg(wa)] * len(ws)

        plot_flat(
            ws,
            wa,
            bsp,
            ax,
            colors,
            show_legend,
            legend_kw,
            _lines=True,
            **plot_kw,
        )

    def plot_3d(
        self, ws=None, stepsize=None, ax=None, colors=("green", "red")
    ):
        """Creates a 3d plot of a part of the polar diagram

        Parameters
        ----------
        ws : tuple of length 2, optional
            A region of the polar diagram given as an interval of
            wind speeds

            Slices will then equal `self(w, wa)` where `w` goes through
            the given values in `ws` and `wa` goes through a fixed
            number of angles between 0° and 360°

            If nothing is passed, it will default to `(0, 20)`

        stepsize : positive int or float, optional
            Specifies the amount of slices taken from the given
            interval in `ws`

            If nothing is passed, it will default to `100`

        ax : mpl_toolkits.mplot3d.axes3d.Axes3D, optional
            Axes instance where the plot will be created

<<<<<<< HEAD
        colors : sequence of color_likes, optional
=======
        colors: tuple of two (2) color_likes, optional
>>>>>>> aff00425
            Color pair determining the color gradient with which the
            polar diagram will be plotted

            Will be determined by the corresponding wind speeds

            Defaults to `("green", "red")`
        """
        if stepsize is None:
            stepsize = 100

        ws, wa, bsp = self.get_slices(ws, stepsize)
        bsp = np.array(bsp).T
        ws, wa = np.meshgrid(ws, wa)
        bsp, wa = bsp * np.cos(wa), bsp * np.sin(wa)

        plot_surface(ws, wa, bsp, ax, colors)

    def plot_color_gradient(
        self,
        ws=None,
        stepsize=None,
        ax=None,
        colors=("green", "red"),
        marker=None,
        ms=None,
        show_legend=False,
        **legend_kw,
    ):
        """Creates a 'wind speed vs. wind angle' color gradient plot
        of a part of the polar diagram with respect to the corresponding
        boat speeds

        Parameters
        ----------
        ws :  tuple of length 2, optional
            A region of the polar diagram given as an interval of
            wind speeds

            Slices will then equal `self(w, wa)` where `w` goes through
            the given values in `ws` and `wa` goes through a fixed
            number of angles between 0° and 360°

            If nothing is passed, it will default to `(0, 20)`

        stepsize : positive int or float, optional
            Specifies the amount of slices taken from the given
            interval in `ws`

            If nothing is passed, it will default to `100`

        ax : matplotlib.axes.Axes, optional
            Axes instance where the plot will be created

        colors : tuple of two (2) color_likes, optional
            Color pair determining the color gradient with which the
            polar diagram will be plotted

            Will be determined by the corresponding boat speed

            Defaults to `("green", "red")`

        marker : matplotlib.markers.Markerstyle or equivalent, optional
            Markerstyle for the created scatter plot

            Defaults to `"o"`

        ms : float or array_like of fitting shape, optional
            Marker size in points**2

        show_legend : bool, optional
            Specifies whether or not a legend will be shown next
            to the plot

            Legend will be a `matplotlib.colorbar.Colorbar` instance

            Defaults to `False`

        legend_kw : Keyword arguments
            Keyword arguments to change position and appearance of the legend

            See matplotlib.legend.Legend for possible keywords and
            their effects

            Will only be used if `show_legend` is `True`
        """
        if stepsize is None:
            stepsize = 100

        ws, wa, bsp = self.get_slices(ws, stepsize)
        wa = np.rad2deg(wa)
        ws, wa = np.meshgrid(ws, wa)
        bsp = np.array(bsp).T

        plot_color_gradient(
            ws.ravel(),
            wa.ravel(),
            bsp.ravel(),
            ax,
            colors,
            marker,
            ms,
            show_legend,
            **legend_kw,
        )

    # pylint: disable=arguments-renamed
    def plot_convex_hull(
        self,
        ws=None,
        stepsize=None,
        ax=None,
        colors=("green", "red"),
        show_legend=False,
        legend_kw=None,
        **plot_kw,
    ):
        """Computes the (separate) convex hull of one or more
        slices of the polar diagram and creates a polar plot of them

        Parameters
        ----------
        ws : tuple of length 2, iterable, int or float, optional
            Slices of the polar diagram given as either

            - a tuple of length 2, specifying an interval of considered
            wind speeds. The amount of slices taken from that interval are
            determined by the parameter `stepsize`
            - an iterable of specific wind speeds
            - a single wind speed

            Slices will then equal `self(w, wa)` where `w` goes through
            the given values in `ws` and `wa` goes through a fixed
            number of angles between 0° and 360°

            If nothing is passed, it will default to `(0, 20)`

        stepsize : positive int or float, optional
            Specifies the amount of slices taken from the given
            wind speed interval

            Will only be used if `ws` is a tuple of length 2

            If nothing is passed, it will default to `ws[1] - ws[0]`

        ax : matplotlib.projections.polar.PolarAxes, optional
            Axes instance where the plot will be created

        colors : sequence of color_likes or (ws, color_like) pairs, optional
            Specifies the colors to be used for the different slices

            - If 2 colors are passed, slices will be plotted with a color
            gradient that is determined by the corresponding wind speed
            - Otherwise the slices will be colored in turn with the specified
            colors or the color `"blue"`, if there are too few colors. The
            order is determined by the corresponding wind speeds
            - Alternatively one can specify certain slices to be plotted in
            a color out of order by passing a `(ws, color)` pair

            Defaults to `("green", "red")`

        show_legend : bool, optional
            Specifies whether or not a legend will be shown next to the plot

            The type of legend depends on the color options

            If plotted with a color gradient, a `matplotlib.colorbar.Colorbar`
            will be created, otherwise a `matplotlib.legend.Legend`

            Defaults to `False`

        legend_kw : dict, optional
            Keyword arguments to change position and appearance of the legend

            See matplotlib.colorbar.Colorbar and matplotlib.legend.Legend for
            possible keywords and their effects

            Will only be used if `show_legend` is `True`

        plot_kw : Keyword arguments
            Keyword arguments to change various appearances of the plot

            See matplotlib.axes.Axes.plot for possible keywords and their
            effects
        """
        ws, wa, bsp = self.get_slices(ws, stepsize)
        wa = [wa] * len(ws)

        plot_convex_hull(
            ws,
            wa,
            bsp,
            ax,
            colors,
            show_legend,
            legend_kw,
            _lines=True,
            **plot_kw,
        )<|MERGE_RESOLUTION|>--- conflicted
+++ resolved
@@ -102,11 +102,7 @@
 
             PolarDiagramCurve
             Function: `self.curve.__name__`
-<<<<<<< HEAD
-            Radians: `self.rad`
-=======
             Radians: `self.radians`
->>>>>>> aff00425
             Parameters: `self.parameters`
 
         Parameters
@@ -177,7 +173,7 @@
             If nothing is passed, it will default to `(0, 20)`
 
         stepsize : positive int or float, optional
-            Specifies the amount of slices taken from the given
+            Specfies the amount of slices taken from the given
             wind speed interval
 
             Will only be used if `ws` is a tuple of length 2
@@ -188,14 +184,9 @@
         -------
         slices : tuple
             Slices of the polar diagram, given as a tuple of length 3,
-<<<<<<< HEAD
-            consisting of the given wind speeds `ws`, `self.wind_angles` (in rad)
-            and a list of arrays containing the corresponding boat speeds
-=======
             consisting of the given wind speeds `ws`, `self.wind_angles`
             (in rad) and a list of arrays containing the
             corresponding boat speeds
->>>>>>> aff00425
 
         Raises
         ------
@@ -252,17 +243,13 @@
             - a single wind speed
 
             Slices will then equal `self(w, wa)` where `w` goes through
-<<<<<<< HEAD
-            the given values in `ws` and wa goes through a fixed
-=======
             the given values in `ws` and `wa` goes through a fixed
->>>>>>> aff00425
             number of angles between 0° and 360°
 
             If nothing is passed, it will default to `(0, 20)`
 
         stepsize : positive int or float, optional
-            Specifies the amount of slices taken from the given
+            Specfies the amount of slices taken from the given
             wind speed interval
 
             Will only be used if `ws` is a tuple of length 2
@@ -270,7 +257,7 @@
             If nothing is passed, it will default to `ws[1] - ws[0]`
 
         ax : matplotlib.projections.polar.PolarAxes, optional
-            Axes instance where the plot will be created
+            Axes instance where the plot will be created.
 
         colors : sequence of color_likes or (ws, color_like) pairs, optional
             Specifies the colors to be used for the different slices
@@ -286,7 +273,7 @@
             Defaults to `("green", "red")`
 
         show_legend : bool, optional
-            Specifies whether or not a legend will be shown next to the plot
+            Specifies wether or not a legend will be shown next to the plot
 
             The type of legend depends on the color options
 
@@ -296,15 +283,15 @@
             Defaults to `False`
 
         legend_kw : dict, optional
-            Keyword arguments to change position and appearance of the legend
+            Keyword arguments to change position and appearence of the legend
 
             See matplotlib.colorbar.Colorbar and matplotlib.legend.Legend for
             possible keywords and their effects
 
-            Will only be used if `show_legend` is `True`
+            Will only be used if show_legend is `True`
 
         plot_kw : Keyword arguments
-            Keyword arguments to change various appearances of the plot
+            Keyword arguments to change various appearences of the plot
 
             See matplotlib.axes.Axes.plot for possible keywords and their
             effects
@@ -355,7 +342,7 @@
             If nothing is passed, it will default to (0, 20)
 
         stepsize : positive int or float, optional
-            Specifies the amount of slices taken from the given
+            Specfies the amount of slices taken from the given
             wind speed interval
 
             Will only be used if `ws` is a tuple of length 2
@@ -363,7 +350,7 @@
             If nothing is passed, it will default to `ws[1] - ws[0]`
 
         ax : matplotlib.axes.Axes, optional
-            Axes instance where the plot will be created
+            Axes instance where the plot will be created.
 
         colors : sequence of color_likes or (ws, color_like) pairs, optional
             Specifies the colors to be used for the different slices
@@ -379,7 +366,7 @@
             Defaults to `("green", "red")`
 
         show_legend : bool, optional
-            Specifies whether or not a legend will be shown next to the plot
+            Specifies wether or not a legend will be shown next to the plot
 
             The type of legend depends on the color options
 
@@ -389,15 +376,15 @@
             Defaults to `False`
 
         legend_kw : dict, optional
-            Keyword arguments to change position and appearance of the legend
+            Keyword arguments to change position and appearence of the legend
 
             See matplotlib.colorbar.Colorbar and matplotlib.legend.Legend for
             possible keywords and their effects
 
-            Will only be used if `show_legend` is `True`
+            Will only be used if show_legend is `True`
 
         plot_kw : Keyword arguments
-            Keyword arguments to change various appearances of the plot
+            Keyword arguments to change various appearences of the plot
 
             See matplotlib.axes.Axes.plot for possible keywords and their
             effects
@@ -435,19 +422,15 @@
             If nothing is passed, it will default to `(0, 20)`
 
         stepsize : positive int or float, optional
-            Specifies the amount of slices taken from the given
+            Specfies the amount of slices taken from the given
             interval in `ws`
 
             If nothing is passed, it will default to `100`
 
         ax : mpl_toolkits.mplot3d.axes3d.Axes3D, optional
-            Axes instance where the plot will be created
-
-<<<<<<< HEAD
-        colors : sequence of color_likes, optional
-=======
+            Axes instance where the plot will be created.
+
         colors: tuple of two (2) color_likes, optional
->>>>>>> aff00425
             Color pair determining the color gradient with which the
             polar diagram will be plotted
 
@@ -482,7 +465,7 @@
 
         Parameters
         ----------
-        ws :  tuple of length 2, optional
+        ws :  tuple of length 3, optional
             A region of the polar diagram given as an interval of
             wind speeds
 
@@ -493,13 +476,13 @@
             If nothing is passed, it will default to `(0, 20)`
 
         stepsize : positive int or float, optional
-            Specifies the amount of slices taken from the given
+            Specfies the amount of slices taken from the given
             interval in `ws`
 
             If nothing is passed, it will default to `100`
 
         ax : matplotlib.axes.Axes, optional
-            Axes instance where the plot will be created
+            Axes instance where the plot will be created.
 
         colors : tuple of two (2) color_likes, optional
             Color pair determining the color gradient with which the
@@ -518,7 +501,7 @@
             Marker size in points**2
 
         show_legend : bool, optional
-            Specifies whether or not a legend will be shown next
+            Specifies wether or not a legend will be shown next
             to the plot
 
             Legend will be a `matplotlib.colorbar.Colorbar` instance
@@ -526,12 +509,12 @@
             Defaults to `False`
 
         legend_kw : Keyword arguments
-            Keyword arguments to change position and appearance of the legend
+            Keyword arguments to change position and appearence of the legend
 
             See matplotlib.legend.Legend for possible keywords and
             their effects
 
-            Will only be used if `show_legend` is `True`
+            Will only be used if show_legend is `True`
         """
         if stepsize is None:
             stepsize = 100
@@ -564,7 +547,7 @@
         legend_kw=None,
         **plot_kw,
     ):
-        """Computes the (separate) convex hull of one or more
+        """Computes the (seperate) convex hull of one or more
         slices of the polar diagram and creates a polar plot of them
 
         Parameters
@@ -585,7 +568,7 @@
             If nothing is passed, it will default to `(0, 20)`
 
         stepsize : positive int or float, optional
-            Specifies the amount of slices taken from the given
+            Specfies the amount of slices taken from the given
             wind speed interval
 
             Will only be used if `ws` is a tuple of length 2
@@ -593,7 +576,7 @@
             If nothing is passed, it will default to `ws[1] - ws[0]`
 
         ax : matplotlib.projections.polar.PolarAxes, optional
-            Axes instance where the plot will be created
+            Axes instance where the plot will be create
 
         colors : sequence of color_likes or (ws, color_like) pairs, optional
             Specifies the colors to be used for the different slices
@@ -609,7 +592,7 @@
             Defaults to `("green", "red")`
 
         show_legend : bool, optional
-            Specifies whether or not a legend will be shown next to the plot
+            Specifies wether or not a legend will be shown next to the plot
 
             The type of legend depends on the color options
 
@@ -619,15 +602,15 @@
             Defaults to `False`
 
         legend_kw : dict, optional
-            Keyword arguments to change position and appearance of the legend
+            Keyword arguments to change position and appearence of the legend
 
             See matplotlib.colorbar.Colorbar and matplotlib.legend.Legend for
             possible keywords and their effects
 
-            Will only be used if `show_legend` is `True`
+            Will only be used if show_legend is `True`
 
         plot_kw : Keyword arguments
-            Keyword arguments to change various appearances of the plot
+            Keyword arguments to change various appearences of the plot
 
             See matplotlib.axes.Axes.plot for possible keywords and their
             effects
