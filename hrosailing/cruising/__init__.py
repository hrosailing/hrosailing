"""
Functions for navigation and weather routing using polar diagrams.
"""


import itertools
from bisect import bisect_left
from dataclasses import dataclass
from datetime import datetime, timedelta
from typing import List, Optional

import numpy as np
from scipy.integrate import solve_ivp, trapezoid
from scipy.spatial import ConvexHull

import hrosailing.polardiagram as pol
from hrosailing.pipelinecomponents import InfluenceModel


class CruisingException(Exception):
    """Exception which will be raised if a non-Standard error in a cruising
    method occurs."""


@dataclass
class Direction:
    """Dataclass to represent recommended sections of a sailing maneuver."""

    #: Right headed angle between the boat heading and the wind direction.
    #:   Same as TWA but from the boats perspective.
    angle: float

    #: The recommended proportion of time needed to sail into this direction.
    #: Given as number between 0 and 1.
    proportion: float

    #: Type/Name of sail that should be hissed, when
    #: sailing in the direction (if existent)
    sail: Optional[str] = None

    def __str__(self):
        stc = (
            f"Sail with an angle of {self.angle} to the wind for "
            f"{self.proportion * 100} percent of the time"
        )

        if self.sail:
            stc += f", while hissing {self.sail}"

        return stc


def convex_direction(
    pd,
    ws,
    direction,
    im: Optional[InfluenceModel] = None,
    influence_data: Optional[dict] = None,
) -> List[Direction]:
    """Given a direction, computes the "fastest" way to sail in
    that direction, assuming constant wind speed `ws`.

    If sailing straight into direction is the fastest way, function
    returns that direction. Otherwise, function returns two directions
    as well as their proportions, such that sailing into one direction for
    a corresponding proportion of a time segment and then into the other
    direction for a corresponding proportion of a time segment will be
    equal to sailing into `direction` but faster.

    Parameters
    ----------
    pd : PolarDiagram
        The polar diagram of the vessel.

    ws : int / float
        The current wind speed given in knots.

    direction : int / float
        Right handed angle between the heading of the boat and
        the negative of the wind direction.
        Numerically equals TWA, but interpreted from the perspective of the
        boat.

    im : InfluenceModel, optional
        The influence model used to consider additional influences
        on the boat speed.

        Defaults to `None`.

    influence_data : dict, optional
        Data containing information that might influence the boat speed
        of the vessel (e.g. current, wave height), to be passed to
        the used influence model.

        Will only be used if `im` is not `None`.

        Defaults to `None`.

    Returns
    -------
    edge : list of Directions
        Either just one `Direction` instance, if sailing into `direction`
        is the optimal way, or two `Direction` instances, that will "equal"
        to `direction`.

    Raises
    -------
    CruisingException:
        If the given polar diagram slice can not be evaluated in the given
        direction. For example, this could be the case, if the polar diagram
        only has data for angles between 0 and 180 degrees.
    """
    _, wa, bsp, *sails = pd.get_slices(ws)
    if im:
        bsp = im.add_influence(pd, influence_data)
    bsp = np.array(bsp).ravel()
    wa = np.array(wa).ravel()

    polar_pts = np.column_stack(
        (bsp * np.cos(wa).ravel(), bsp * np.sin(wa).ravel())
    )
    conv = ConvexHull(polar_pts)
    vert = sorted(conv.vertices)

    wa = np.rad2deg(wa)

    for left, right in zip(vert, vert[1:]):
        if wa[left] <= direction <= wa[right]:
            i1, i2 = left, right
            edge = [Direction(wa[i1], 1), Direction(wa[i2], 1)]
            break
    else:
        i1, i2 = vert[0], vert[-1]
        if abs(wa[i1] - wa[i2]) < 180:
            raise CruisingException(
                "The given direction is not supported by the given polar_diagram"
            )
        edge = [Direction(wa[i1], 1), Direction(wa[i2], 1)]

    if sails:
        edge[0].sail = sails[0][i1]
        edge[1].sail = sails[0][i2]

    if edge[0] == direction:
        return [edge[0]]

    if edge[1] == direction:
        return [edge[1]]

    # direction lies on a common edge of polar diagram and convex hull
    if abs(i1 - i2) == 1 and edge[0].sail == edge[1].sail:
        return [edge[0]]

    lambda_ = (direction - wa[i2]) / (wa[i1] - wa[i2])
    if lambda_ > 1 or lambda_ < 0:
        lambda_ = (direction + 360 - wa[i2]) / (wa[i1] + 360 - wa[i2])

    edge[0].proportion = lambda_
    edge[1].proportion = 1 - lambda_
    return edge


def cruise(
    pd,
    start,
    end,
    wind,
    wind_fmt="ws_wan",
    uv_grd=None,
    im: Optional[InfluenceModel] = None,
    influence_data: Optional[dict] = None,
):
    """Given a starting point A and an end point B,the function calculates
    the fastest time and sailing direction it takes for a sailing-vessel to
    reach B from A, under constant wind.

    If needed the function will calculate two directions as well as the
    time needed to sail in each direction to get to B.

    Wind has to be given by one of the following combinations of parameters:

    - `ws` and `wa_north`
    - `ws`, `wa` and `hdt`
    - `uv_grd`

    Parameters
    ----------
    pd : PolarDiagram
        The polar diagram of the vessel.

    start : tuple of length 2
        Coordinates of the starting point of the cruising maneuver,
        given in longitude and latitude.

    end : tuple of length 2
        Coordinates of the end point of the cruising maneuver,
        given in longitude and latitude.

    wind: tuple
        Description of the wind. The exact interpretation depends on
        `wind_fmt`. See the description of `wind_fmt` for details.

    wind_fmt: {"ws_wan", ws_wa_hdt", "uv_grd"}
        Specification how to interpret the parameter `wind`.

        - "ws_wan": `wind` is interpreted as
            (true wind speed in knots, wind angle relative to north)
        - "ws_wa_hdt": `wind` is interpreted as
            (true wind speed in knots, true wind angle,
            heading of the boat relative to north)
        - "uv_grd": `wind` is interpreted as (u_grd, v_grd) as can be read from
            a GRIB file.

<<<<<<< HEAD
        Defaults to `None`.

    wa_north: int or float, optional
        The wind angle relative to north.

        Defaults to `None`.

    hdt: int or float, optional
        The boat direction relative to north.

        Defaults to `None`.

    uv_grd: tuple of floats of size 2, optional
        The u_grd, v_grd representation of the wind from grib data.

        Defaults to `None`.
=======
        Defaults to 'ws_wan'.
>>>>>>> f49b05fa

    im : InfluenceModel, optional
        The influence model used to consider additional influences
        on the boat speed.

        Defaults to `None`.

    influence_data : dict, optional
<<<<<<< HEAD
        Data containing information that might influence the boat speed
        of the vessel (e.g. current, wave height), to be passed to
        the used influence model.
=======
        Further data to be passed to the used influence model.
        Only use data which does not depend on the wind and the heading.
>>>>>>> f49b05fa

        Will only be used if `im` is not `None`.

        Defaults to `None`.

    Returns
    -------
    directions : list of tuples
        Directions as well as the time (in hours) needed to sail along those,
        to get from start to end.

    Raises
    -------
    AttributeError
        If wind_fmt is not a supported string.
    """

    ws, wdir = _wind_relative_to_north(wind, wind_fmt)

    _, wa, bsp, *_ = pd.get_slices(ws)
    wa = np.rad2deg(wa)
    if im:
        for key, val in influence_data.items():
            influence_data[key] = [val] * len(wa)
        influence_data["TWS"] = [ws] * len(wa)
        influence_data["TWA"] = wa
        bsp = im.add_influence(pd, influence_data)
    bsp = np.array(bsp).ravel()

    rhc = _right_handing_course(start, end)

    heading = np.arccos(
        np.cos(rhc) * np.cos(wdir) + np.sin(rhc) * np.sin(wdir)
    )
    heading = 180 - np.rad2deg(heading)
    d1, *d2 = convex_direction(pd, ws, heading)

    dist = _great_earth_ellipsoid_distance(start, end)

    bsp1 = bsp[np.where(wa == d1.angle)[0]]
    if not d2:
        return [(d1.angle, float(dist / bsp1))]

    d2 = d2[0]
    bsp2 = bsp[np.where(wa == d2.angle)[0]]

    t = dist / (d1.proportion * bsp1 + d2.proportion * bsp2)
    t1, t2 = d1.proportion * t, d2.proportion * t

    return [(d1.angle, float(t1)), (d2.angle, float(t2))]


class OutsideGridException(Exception):
    """Exception raised if point accessed in weather model lies
    outside the available grid."""


class WeatherModel:
    """Models a weather model as a 3-dimensional space-time grid
    where each space-time point has certain values of a given list
    of attributes.

    Parameters
    ----------
    data : array_like of shape (n, m, r, s)
        Weather data at different space-time grid points.

    times : list of length n
        Sorted list of time values of the space-time grid.

    lats : list of length m
        Sorted list of latitude values of the space-time grid.

    lons : list of length r
        Sorted list of longitude values of the space-time grid.

    attrs : list of length s
        List of different (scalar) attributes of weather.

    Raises
    ---------
    ValueError :
        If the shape of `data`, `times`, `lats`, `lons` and `attrs`
        do not match.
    """

    def __init__(self, data, times, lats, lons, attrs):
        if (len(times), len(lats), len(lons), len(attrs)) != data.shape:
            raise ValueError(
                f"Parameter data should have the shape "
                f"(len(times), len(lats), len(lons), len(attrs))"
            )

        self._times = times
        self._lats = lats
        self._lons = lons
        self._attrs = attrs
        self._data = data

    def _grid(self):
        return self._times, self._lats, self._lons

    def get_weather(self, point):
        """Given a space-time point, uses the available weather model
        to calculate the weather at that point.

        If the point is not a grid point, the weather data will be
        affinely interpolated, starting with the time-component, using
        the (at most) 8 grid points that span the vertices of a cube, which
        contains the given point.

        Parameters
        ----------
        point : tuple of length 3
            Space-time point given as tuple of time, latitude
            and longitude.

        Returns
        -------
        weather : dict
            The weather data at the given point.

            If it is a grid point, the weather data is taken straight
            from the model, else it is interpolated as described above.

        Raises
        ---------------
        OutsideGridException
            When `point` is not contained in any cell of the grid.
        """
        # check if given point lies in the grid
        fst = (self._times[0], self._lats[0], self._lons[0])
        lst = (self._times[-1], self._lats[-1], self._lons[-1])

        outside_left = [pt < left for pt, left in zip(point, fst)]
        outside_right = [pt > right for pt, right in zip(point, lst)]

        if any(outside_left) or any(outside_right):
            raise OutsideGridException(
                "`point` is outside the grid. Weather data not available"
            )

        grid = self._grid()
        idxs = [
            bisect_left(grid_comp, comp)
            for grid_comp, comp in zip(grid, point)
        ]
        flags = [
            grid_pt[idx] == pt
            for grid_pt, idx, pt in zip(
                grid,
                idxs,
                point,
            )
        ]

        cuboid = [
            [idx - 1, idx] if not flag else [idx]
            for idx, flag in zip(idxs, flags)
        ]

        cuboid = np.meshgrid(*cuboid)
        idxs = np.vstack(tuple(map(np.ravel, cuboid))).T

        val = _interpolate_weather_data(self._data, idxs, point, flags, grid)
        return dict(zip(self._attrs, val))


def cost_cruise(
    pd,
    start,
    end,
    start_time: datetime,
    wm: WeatherModel,
    cost_fun_dens=None,
    cost_fun_abs=lambda total_t, total_s: total_t,
    integration_method=trapezoid,
    im: Optional[InfluenceModel] = None,
    **ivp_kw,
):
    """Computes the total cost for traveling from a start position to an
    end position. To be precise:
    Let 'l' be the total distance of the start position and the end position,
    'cost' be a density cost function describing the costs generated at each
    point along the way (for example the indicator function for bad
    weather) and 'abs_cost' be a cost function describing the cost independent
    of the weather along the way.
    Note that 'abs_cost' only depends on the expected travel time and the
    expected travel distance.

    The method first approximates the travelled time (t)
    as a function dependent on distance travelled (s) by numerically solving
    the initial value problem

    t(0) = 0, dt/ds = 1/bsp(s,t).

    Using this, it then uses numeric integration to predict the total costs as

    int_0^l cost(s, t(s)) ds + abs_cost(t(l), l).

    Note that the costs in this mathematical description indirectly depend on
    weather forecast data, organized by a 'WeatherModel'.
    Distances are computed using the mercator projection.

    Parameters
    ----------
    pd : PolarDiagram
        Polar diagram of the vessel.

    start : tuple of two floats
        Coordinates of the starting point.

    end : tuple of two floats
        Coordinates of the end point.

    start_time : datetime.datetime
        The time at which the traveling starts.

    wm : WeatherModel, optional
        The weather model used.

    cost_fun_dens : callable, optional
        Function giving a cost density for given time as `datetime.datetime`,
        latitude as float, longitude as float and `WeatherModel`.
        `cost_fun_dens(t,lat,long,wm)` corresponds to `costs(s,t)` above.

        Defaults to `None`.

    cost_fun_abs : callable, optional
        Corresponds to `abs_costs`.

        Defaults to `lambda total_t, total_s: total_t`.

    integration_method : callable, optional
        Function that takes two (n,) arrays y, x and computes
        an approximative integral from that.
        Will only be used if `cost_fun_dens` is not `None`.

        Defaults to `scipy.integrate.trapezoid`.

    im : InfluenceModel, optional
        The influence model used to consider additional influences
        on the boat speed.

        Defaults to `None`.

    ivp_kw : Keyword arguments
        Keyword arguments which will be passed to `scipy.integrate.solve_ivp`
        in order to solve the initial value problem described above.

    Returns
    -------
    cost : float
        The total cost calculated as described above.
    """
    # pylint: disable=too-many-locals

    lat_mp = (start[0] + end[0]) / 2
    proj_start = _mercator_proj(start, lat_mp)
    proj_end = _mercator_proj(end, lat_mp)
    total_s = np.linalg.norm(proj_end - proj_start)

    hdt = _right_handing_course(start, end)

    # define derivative of t by s
    def dt_ds(s, t):
        pos = proj_start + s / total_s * (proj_end - proj_start)
        return _get_inverse_bsp(pd, pos, hdt, t[0], lat_mp, start_time, wm, im)

    t_s = solve_ivp(
        fun=dt_ds,
        t_span=(0, np.linalg.norm(proj_start - proj_end)),
        y0=np.zeros(1),
        **ivp_kw,
    )

    # calculate absolute cost and return it if sufficient
    total_t = t_s.y[0][-1]  # last entry of IVP solution
    absolute_cost = cost_fun_abs(total_t, total_s)

    if not cost_fun_dens:
        return absolute_cost

    # calculate the integral described in the doc string
    pos_list = [
        proj_start + s / total_s * (proj_end - proj_start) for s in t_s.t
    ]
    lat_long_list = [_inverse_mercator_proj(pos, lat_mp) for pos in pos_list]
    t_list = [start_time + timedelta(hours=t) for t in t_s.y[0]]

    costs = [
        cost_fun_dens(t, lat, long, wm)
        for t, (lat, long) in zip(t_list, lat_long_list)
    ]

    return absolute_cost + integration_method(costs, t_s.t)


def isochrone(
    pd,
    start,
    start_time,
    direction,
    wm: WeatherModel,
    total_time=1,
    min_nodes=100,
    im: Optional[InfluenceModel] = None,
):
    """
    Estimates the maximum distance that can be reached from a given start
    point in a given amount of time without tacks and jibes.
    This is done by sampling the position space and using mercator projection.
    A weather forecast, organized by a `WeatherModel` and an `InfluenceModel`
    are included in the computation.

    Parameters
    ----------
    pd : PolarDiagram
        The polar diagram of the used vessel.

    start : 2-tuple of floats
        The latitude and longitude of the starting point.

    start_time : datetime.datetime
        The time at which the traveling starts.

    direction : float
        The angle between North and the direction in which we aim to travel.

    wm : WeatherModel, optional
        The weather model used.

    total_time : float
        The time in hours that the vessel is supposed to travel
        in the given direction.

    min_nodes : int, optional
        The minimum amount of sample points to sample the position space.

        Defaults to 100.

    im : InfluenceModel, optional
        The influence model used.

        Defaults to `None`.

    Returns
    -------
    end : 2-tuple of floats
        Latitude and longitude of the position that is reached when traveling
        `total_time` hours in the given direction.

    s : float
        The length of the way traveled from start to end in nautical miles.
    """
    # estimate first sample points as equidistant points

    lat_mp = start[0]
    proj_start = _mercator_proj(start, lat_mp)
    arc = np.pi * (1 / 2 - direction / 180)
    v_direction = np.array([np.cos(arc), np.sin(arc)])

    def dt_ds(s, t):
        pos = proj_start + s * v_direction
        return _get_inverse_bsp(
            pd, pos, direction, t, lat_mp, start_time, wm, im
        )

    # supposed boat speed for first estimation is 5 knots
    step_size = 5 * total_time / min_nodes
    s, t, steps = 0, 0, 0

    der = 0  # debug

    while t < total_time or steps < min_nodes:
        if t >= total_time:
            # start process again with smaller step size
            step_size *= steps / min_nodes
            s, t, steps = 0, 0, 0
            continue
        der = dt_ds(s, t)
        s += step_size
        t += der * step_size
        steps += 1

    # we end up with s, t such that t >= total_time and steps > min_nodes
    # still need to correct the last step such that t == total_time

    s = (total_time + der * s - t) / der

    proj_end = proj_start + s * v_direction
    end = _inverse_mercator_proj(proj_end, lat_mp)

    return end, s


def _inverse_mercator_proj(pt, lat_mp):
    """
    Computes point from its mercator projection with reference point `lat_mp`.
    """
    x, y = pt / 69
    return x + lat_mp, 180 / np.pi * np.arcsin(np.tanh(y))


def _mercator_proj(pt, lat_mp):
    """
    Computes the mercator projection with reference point `lat_mp` of a point.
    """
    lat, long = pt

    # 69 nautical miles between two latitudes
    return 69 * np.array(
        [(lat - lat_mp), np.arcsinh(np.tan(np.pi * long / 180))]
    )


def _get_inverse_bsp(pd, pos, hdt, t, lat_mp, start_time, wm, im):
    """"""
    lat, long = _inverse_mercator_proj(pos, lat_mp)
    time = start_time + timedelta(hours=t)

    data = wm.get_weather((time, lat, long))
    data["HDT"] = hdt
    if im:
        bsp = im.add_influence(pd, data)
    else:
        ugrid, vgrid = data["UGRID"], data["VGRID"]
        tws, twa = _uvgrid_to_tw(ugrid, vgrid, hdt)
        bsp = pd(tws, twa)

    if bsp != 0:
        return 1 / bsp

    return 0


def _interpolate_weather_data(data, idxs, point, flags, grid):
    """"""
    # point is a grid point
    if len(idxs) == 1:
        i, j, k = idxs.T
        return data[i, j, k, :]

    # lexicographic first and last vertex of cube
    start = idxs[0]
    end = idxs[-1]

    # interpolate along time edges first
    if flags[0] and flags[1] and not flags[2]:
        idxs[[1, 2]] = idxs[[2, 1]]

    face = [i for i, flag in enumerate(flags) if not flag]

    if len(face) == 1:
        edges = [idxs[0], idxs[1]]
    else:
        edges = [0, 1] if len(face) == 2 else [0, 1, 4, 5]
        edges = [(idxs[i], idxs[i + 2]) for i in edges]
        flatten = itertools.chain.from_iterable
        edges = list(flatten(edges))

    interim = [data[i, j, k, :] for i, j, k in edges]

    for i in face:
        mu = (point[i] - grid[i][end[i]]) / (
            grid[i][start[i]] - grid[i][end[i]]
        )
        it = iter(interim)
        interim = [mu * left + (1 - mu) * right for left, right in zip(it, it)]

    return interim[0]


def _right_handing_course(a, b):
    """Calculates course between two points on the surface of the earth
    relative to true north.
    """
    numerator = np.cos(a[1]) * np.sin(b[1]) - np.cos(a[0] - b[0]) * np.cos(
        b[1]
    ) * np.sin(a[1])
    denominator = np.cos(a[0] - b[0]) * np.cos(a[1]) * np.cos(b[1]) + np.sin(
        a[1]
    ) * np.cos(b[1])

    return np.arccos(numerator / np.sqrt(1 - denominator**2))


<<<<<<< HEAD
def _wind_relative_to_north(ws, wa, wa_north, hdt, uv_grd):
    """Calculates the wind speed and the wind direction relative to true north.
=======
def _wind_relative_to_north(wind, wind_fmt):
    """Calculates the wind speed and the wind direction relative to true north
>>>>>>> f49b05fa

    Parameters
    ----------
    wind: tuple
        Description of the wind. The exact interpretation depends on
        `wind_fmt`. See the description of `wind_fmt` for details.

    wind_fmt: {"ws_wan", ws_wa_hdt", "uv_grd"}
        Specification how to interpret the parameter `wind`.

<<<<<<< HEAD
    wa_north: int or float or None
        The wind angle relative to north.

    hdt: int or float or None
        The boat direction relative to north.

    uv_grd: tuple of floats of size 2 or None
        The u_grd, v_grd representation of the wind from grib data.
=======
        - "ws_wan": `wind` is interpreted as
            (true wind speed in knots, wind angle relative to north)
        - "ws_wa_hdt": `wind` is interpreted as
            (true wind speed in knots, true wind angle,
            heading of the boat relative to north)
        - "uv_grd": `wind` is interpreted as (u_grd, v_grd) as can be read from
            a GRIB file.
>>>>>>> f49b05fa

    Returns
    -------
    ws : float,
        The current wind speed.

    ndir : float between 0 and 360
        Wind direction relative to true north.

    Raises
    --------
    AttributeError
        If `wind_fmt` is not supported.
    """
    if wind_fmt == "ws_wan":
        return wind

    if wind_fmt == "ws_wa_hdt":
        ws, wa, hdt = wind
        return ws, (hdt - wa) % 360

    if wind_fmt == "uv_grd":
        wind = np.array(wind)
        u, v = wind
        return np.linalg.norm(wind), 180 / np.pi * np.arctan2(v, u)

    raise AttributeError(f"wind_fmt '{wind_fmt}' is not supported")

    # grib data:
    # wdir = 180 / np.pi * np.arctan2(vgrd, ugrd) + 180

    # twa + bd:
    # wdir = (rwSK + twa) % 360 ?


def _uvgrid_to_tw(ugrid, vgrid, hdt):
    """Calculates the true wind speed and wind angle from given grib data."""
    tws = np.sqrt(ugrid**2 + vgrid**2)
    wa = (180 + 180 / np.pi * np.arctan2(vgrid, ugrid)) % 360
    twa = (hdt - wa) % 360
    return tws, twa


EARTH_FLATTENING = 1 / 298.257223563
EQUATOR_CIRCUMFERENCE = 40075.017


def _great_earth_ellipsoid_distance(a, b):
    """Calculates the distance on the surface for two points on the
    earth surface.
    """
    f = (a[1] + b[1]) / 2
    g = (a[1] - b[1]) / 2
    lat = (a[0] - b[0]) / 2

    s = (np.sin(g) * np.cos(lat)) ** 2 + (np.cos(f) * np.sin(lat)) ** 2
    c = (np.cos(g) * np.cos(lat)) ** 2 + (np.sin(f) * np.sin(lat)) ** 2

    omega = np.deg2rad(np.arctan(np.sqrt(s / c)))
    d = EQUATOR_CIRCUMFERENCE * omega / np.pi

    t = np.sqrt(s * c) / omega
    h_1 = (3 * t - 1) / (2 * c)
    h_2 = (3 * t + 1) / (2 * s)

    dist = d * (
        1
        + EARTH_FLATTENING
        * (
            h_1 * (np.sin(f) * np.cos(g)) ** 2
            - h_2 * (np.cos(f) * np.sin(g)) ** 2
        )
    )
    return dist<|MERGE_RESOLUTION|>--- conflicted
+++ resolved
@@ -211,26 +211,7 @@
         - "uv_grd": `wind` is interpreted as (u_grd, v_grd) as can be read from
             a GRIB file.
 
-<<<<<<< HEAD
-        Defaults to `None`.
-
-    wa_north: int or float, optional
-        The wind angle relative to north.
-
-        Defaults to `None`.
-
-    hdt: int or float, optional
-        The boat direction relative to north.
-
-        Defaults to `None`.
-
-    uv_grd: tuple of floats of size 2, optional
-        The u_grd, v_grd representation of the wind from grib data.
-
-        Defaults to `None`.
-=======
         Defaults to 'ws_wan'.
->>>>>>> f49b05fa
 
     im : InfluenceModel, optional
         The influence model used to consider additional influences
@@ -239,14 +220,8 @@
         Defaults to `None`.
 
     influence_data : dict, optional
-<<<<<<< HEAD
-        Data containing information that might influence the boat speed
-        of the vessel (e.g. current, wave height), to be passed to
-        the used influence model.
-=======
         Further data to be passed to the used influence model.
         Only use data which does not depend on the wind and the heading.
->>>>>>> f49b05fa
 
         Will only be used if `im` is not `None`.
 
@@ -734,13 +709,8 @@
     return np.arccos(numerator / np.sqrt(1 - denominator**2))
 
 
-<<<<<<< HEAD
-def _wind_relative_to_north(ws, wa, wa_north, hdt, uv_grd):
+def _wind_relative_to_north(wind, wind_fmt):
     """Calculates the wind speed and the wind direction relative to true north.
-=======
-def _wind_relative_to_north(wind, wind_fmt):
-    """Calculates the wind speed and the wind direction relative to true north
->>>>>>> f49b05fa
 
     Parameters
     ----------
@@ -751,16 +721,6 @@
     wind_fmt: {"ws_wan", ws_wa_hdt", "uv_grd"}
         Specification how to interpret the parameter `wind`.
 
-<<<<<<< HEAD
-    wa_north: int or float or None
-        The wind angle relative to north.
-
-    hdt: int or float or None
-        The boat direction relative to north.
-
-    uv_grd: tuple of floats of size 2 or None
-        The u_grd, v_grd representation of the wind from grib data.
-=======
         - "ws_wan": `wind` is interpreted as
             (true wind speed in knots, wind angle relative to north)
         - "ws_wa_hdt": `wind` is interpreted as
@@ -768,7 +728,6 @@
             heading of the boat relative to north)
         - "uv_grd": `wind` is interpreted as (u_grd, v_grd) as can be read from
             a GRIB file.
->>>>>>> f49b05fa
 
     Returns
     -------
