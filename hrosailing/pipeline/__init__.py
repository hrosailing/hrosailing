"""
Pipeline to create PPDs from raw data
"""

# Author: Valentin Dannenberg


import logging.handlers
from abc import ABC, abstractmethod
from typing import Optional
import warnings

import numpy as np

import hrosailing.polardiagram as pol
from hrosailing.pipelinecomponents.modelfunctions import (
    ws_s_wa_gauss_and_square,
)
import hrosailing.pipelinecomponents as pc
from hrosailing.wind import _set_resolution


logging.basicConfig(
    format="%(asctime)s %(levelname)s: %(message)s",
    level=logging.INFO,
    handlers=[
        logging.handlers.TimedRotatingFileHandler(
            "hrosailing/logging/pipeline.log", when="midnight"
        )
    ],
)

logger = logging.getLogger(__name__)


class PipelineException(Exception):
    """Exception raised if an error occurs in the pipeline"""


class PipelineExtension(ABC):
    """Base class for all pipeline extensions

    Abstract Methods
    ----------------
    process(w_pts)
    """

    @abstractmethod
    def process(self, w_pts: pc.WeightedPoints) -> pol.PolarDiagram:
        """This method, given an instance of WeightedPoints, should
        return a polar diagram object, which represents the trends
        and data contained in the WeightedPoints instance
        """


class PolarPipeline:
    """A Pipeline class to create polar diagrams from raw data

    Parameters
    ----------
    extension: PipelineExtension

    handler : DataHandler

    weigher : Weigher, optional

    filter_ : Filter, optional
    """

    def __init__(
        self,
        extension: PipelineExtension,
        handler: pc.DataHandler,
        weigher: pc.Weigher = pc.CylindricMeanWeigher(),
        filter_: pc.Filter = pc.QuantileFilter(),
        im: Optional[pc.InfluenceModel] = None,
    ):
        self.handler = handler
        self.im = im
        self.weigher = weigher
        self.filter = filter_
        self.extension = extension

    def __call__(
        self,
        data,
        check_finite: bool = True,
        tw: bool = True,
        filtering: bool = True,
        n_zeros: int = 500,
    ) -> pol.PolarDiagram:
        """
        Parameters
        ----------
        data : FooBar

        check_finite : bool, optional

        tw : bool, optional

        filtering : bool, optional

        n_zeros: int, optional
            If not None, describes the number of additional data points
            at (tws, 0) and (tws, 360) respectively, which are appended
            to the filtered data.
            This creates results that look much more like a polar diagram.
            Defaults to 500.

        Returns
        -------
        out : PolarDiagram
        """
        data = self.handler.handle(data)

        if self.im is not None:
            data = self.im.remove_influence(data)
        else:
            ws = data.get("Wind speed")
            wa = data.get("Wind angle")
            bsp = (
                data.get("Speed over ground knots")
                or data.get("Water speed knots")
                or data.get("Boat speed")
            )

            data = np.column_stack((ws, wa, bsp))

        # NaN and infinite values can't normally be handled
        if check_finite:
            data = np.asarray_chkfinite(data, float)
        else:
            data = np.asarray(data, float)

        # Non-array_like `data` is not allowed after handling
        if data.dtype is object:
            raise PipelineException("`data` is not array_like")

        # `data` should have 3 columns corresponding to wind speed,
        # wind angle and boat speed, after handling
        if data.shape[1] != 3:
            raise PipelineException("`data` has incorrect shape")

        w_pts = pc.WeightedPoints(data, weigher=self.weigher, tw=tw)

        if filtering:
            mask = self.filter.filter(w_pts.weights)
            w_pts = w_pts[mask]

        if n_zeros:
            bsps = w_pts.points[:,0]
            tws = np.linspace(min(bsps), max(bsps), n_zeros)
            zero_angles = np.zeros(n_zeros)
            full_angles = 360 * np.ones(n_zeros)

            zero_points = np.column_stack(
                [tws, zero_angles, zero_angles]
            )
            full_points = np.column_stack(
                [tws, full_angles, zero_angles]
            )
            new_weights = np.ones(2 * n_zeros)

            w_pts = pc.WeightedPoints(
                pts=np.concatenate(
                    [w_pts.points, zero_points, full_points]),
                wts=np.concatenate([w_pts.weights, new_weights])
            )

        return self.extension.process(w_pts)


class TableExtension(PipelineExtension):
    """

    Parameters
    ----------
    w_res : , optional

    neighbourhood : Neighbourhood, optional

        Defaults to Ball()

    interpolator : Interpolator, optional

        Defaults to ArithmeticMeanInterpolator(50)
    """

    def __init__(
        self,
        w_res=None,
<<<<<<< HEAD
        neighbourhood: pc.Neighbourhood = pc.Ball(radius=1),
=======
        neighbourhood: pc.Neighbourhood = pc.Ball(),
>>>>>>> 82c08d41
        interpolator: pc.Interpolator = pc.ArithmeticMeanInterpolator(50),
    ):
        self.w_res = w_res
        self.neighbourhood = neighbourhood
        self.interpolator = interpolator

    def process(self, w_pts: pc.WeightedPoints) -> pol.PolarDiagramTable:
        """

        Parameters
        ----------
        w_pts : WeightedPoints



        Returns
        -------
        pd : PolarDiagramTable

        """
        ws_res, wa_res = _set_wind_resolution(self.w_res, w_pts.points)
        ws, wa = np.meshgrid(ws_res, wa_res)

        i_points = np.column_stack((ws.ravel(), wa.ravel()))
        bsp = _interpolate_points(
            i_points, w_pts, self.neighbourhood, self.interpolator
        )

        bsp = np.asarray(bsp)[:, 2].reshape(len(wa_res), len(ws_res))

        return pol.PolarDiagramTable(ws_res=ws_res, wa_res=wa_res, bsps=bsp)


class CurveExtension(PipelineExtension):
    """

    Parameters
    ----------
    regressor : Regressor, optional

        Defaults to `ODRegressor(
            model_func=ws_s_s_dt_wa_gauss_comb,
            init_values=(0.25, 10, 1.7, 0, 1.9, 30, 17.6, 0, 1.9, 30, 17.6, 0)
        )`

    radians : bool, optional

        Defaults to `False`
    """

    def __init__(
        self,
        regressor: pc.Regressor = pc.ODRegressor(
            model_func=ws_s_wa_gauss_and_square,
            init_values=(0.2, 0.2, 10, 0.001, 0.3, 110, 2000, 0.3, 250, 2000),
        ),
        radians: bool = False,
    ):
        self.regressor = regressor
        self.radians = radians

    def process(self, w_pts: pc.WeightedPoints) -> pol.PolarDiagramCurve:
        """

        Parameters
        ----------
        w_pts : WeightedPoints


        Returns
        -------
        pd : PolarDiagramCurve

        """
        if self.radians:
            w_pts.points[:, 1] = np.deg2rad(w_pts.points[:, 1])

        self.regressor.fit(w_pts.points)

        return pol.PolarDiagramCurve(
            self.regressor.model_func,
            *self.regressor.optimal_params,
            radians=self.radians,
        )


class PointcloudExtension(PipelineExtension):
    """

    Parameters
    ----------
    sampler : Sampler, optional

        Defaults to UniformRandomSampler(2000)

    neighbourhood : Neighbourhood, optional

        Defaults to Ball()

    interpolator : Interpolator, optional

        Defaults to ArithmeticMeanInterpolator(50)
    """

    def __init__(
        self,
        sampler: pc.Sampler = pc.UniformRandomSampler(2000),
        neighbourhood: pc.Neighbourhood = pc.Ball(radius=1),
        interpolator: pc.Interpolator = pc.ArithmeticMeanInterpolator(50),
    ):
        self.sampler = sampler
        self.neighbourhood = neighbourhood
        self.interpolator = interpolator

    def process(self, w_pts: pc.WeightedPoints) -> pol.PolarDiagramPointcloud:
        """

        Parameters
        ----------
        w_pts : WeightedPoints


        Returns
        -------
        pd : PolarDiagramPointcloud
        """
        sample_pts = self.sampler.sample(w_pts.points)
        pts = _interpolate_points(
            sample_pts, w_pts, self.neighbourhood, self.interpolator
        )

        return pol.PolarDiagramPointcloud(pts=pts)


def _set_wind_resolution(w_res, pts):
    if w_res == "auto":
        ws_res = _extract_wind(pts[:, 0], 2, 100)
        wa_res = _extract_wind(pts[:, 1], 5, 30)
        return ws_res, wa_res

    if w_res is None:
        w_res = (None, None)

    ws_res, wa_res = w_res
    return _set_resolution(ws_res, "speed"), _set_resolution(wa_res, "angle")


def _extract_wind(pts, n, threshhold):
    w_max = round(pts.max())
    w_min = round(pts.min())
    w_start = (w_min // n + 1) * n
    w_end = (w_max // n) * n
    res = [w_max, w_min]

    for w in range(w_start, w_end + n, n):
        if w == w_start:
            mask = np.logical_and(w >= pts, pts >= w_min)
        elif w == w_end:
            mask = np.logical_and(w_max >= pts, pts >= w)
        else:
            mask = np.logical_and(w >= pts, pts >= w - n)

        if len(pts[mask]) >= threshhold:
            res.append(w)

    return res


class InterpolationWarning(Warning):
    """Warning raised if neighbourhood is too small for
    successful interpolation
    """


def _interpolate_points(i_points, w_pts, neighbourhood, interpolator):
    pts = []

    _warning_flag = True

    logger.info(f"Beginning to interpolate `w_res` with {interpolator}")

    for i_pt in i_points:
        mask = neighbourhood.is_contained_in(w_pts.points[:, :2] - i_pt)

        if not np.any(mask):
            if _warning_flag:
                warnings.warn(
                    "Neighbourhood possibly to 'small', or"
                    "chosen resolution not fitting for data. "
                    "Interpolation will not lead to complete results",
                    category=InterpolationWarning,
                )
                _warning_flag = False
            pts.append(0)

        interpol = interpolator.interpolate(w_pts[mask], i_pt)
        interpol_pt = np.array(list(i_pt) + [interpol])
        pts.append(interpol_pt)

    return pts<|MERGE_RESOLUTION|>--- conflicted
+++ resolved
@@ -189,11 +189,7 @@
     def __init__(
         self,
         w_res=None,
-<<<<<<< HEAD
         neighbourhood: pc.Neighbourhood = pc.Ball(radius=1),
-=======
-        neighbourhood: pc.Neighbourhood = pc.Ball(),
->>>>>>> 82c08d41
         interpolator: pc.Interpolator = pc.ArithmeticMeanInterpolator(50),
     ):
         self.w_res = w_res
